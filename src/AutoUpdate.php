<?php namespace VisualAppeal;

use \vierbergenlars\SemVer\version;
use \vierbergenlars\SemVer\expression;
use \vierbergenlars\SemVer\SemVerException;

use \Desarrolla2\Cache\Cache;
use \Desarrolla2\Cache\Adapter\NotCache;

use \Monolog\Logger;
use \Monolog\Handler\NullHandler;

/**
 * Auto update class.
 */
class AutoUpdate
{
    /**
     * The latest version.
     *
     * @var vierbergenlars\SemVer\version
     */
    private $_latestVersion = null;

    /**
     * Updates not yet installed.
     *
     * @var array
     */
    private $_updates = null;

    /**
     * Cache for update requests.
     *
     * @var Desarrolla2\Cache\Cache
     */
    private $_cache = null;

    /**
     * Result of simulated install.
     *
     * @var array
     */
    private $_simulationResults = array();

    /**
     * Temporary download directory.
     *
     * @var string
     */
    private $_tempDir = '';

    /**
     * Install directory.
     *
     * @var string
     */
    private $_installDir = '';

    /**
     * Update branch.
     *
     * @var string
     */
    private $_branch = '';

    /**
     * Url to the update folder on the server.
     *
     * @var string
     */
    protected $_updateUrl = 'https://example.com/updates/';

    /**
     * Version filename on the server.
     *
     * @var string
     */
    protected $_updateFile = 'update.json';

    /**
     * Current version.
     *
     * @var vierbergenlars\SemVer\version
     */
    protected $_currentVersion = null;

    /**
     * Create new folders with this privileges.
     *
     * @var int
     */
    public $dirPermissions = 0755;

    /**
     * Update script filename.
     *
     * @var string
     */
    public $updateScriptName = '_upgrade.php';

    /**
     * Username authentication
     *
     * @var string
     */
    private $_username = '';

    /**
     * Password authentication
     *
     * @var string
     */
    private $_password = '';

    /*
     * Callbacks to be called when each update is finished
     */
    private $onEachUpdateFinishCallbacks = [];

    /*
     * Callbacks to be called when all updates are finished
     */
    private $onAllUpdateFinishCallbacks = [];

    /**
     * No update available.
     */
    const NO_UPDATE_AVAILABLE = 0;

    /**
     * Zip file could not be opened.
     */
    const ERROR_INVALID_ZIP = 10;

    /**
     * Could not check for last version.
     */
    const ERROR_VERSION_CHECK = 20;

    /**
     * Temp directory does not exist or is not writable.
     */
    const ERROR_TEMP_DIR = 30;

    /**
     * Install directory does not exist or is not writable.
     */
    const ERROR_INSTALL_DIR = 35;

    /**
     * Could not download update.
     */
    const ERROR_DOWNLOAD_UPDATE = 40;

    /**
     * Could not delete zip update file.
     */
    const ERROR_DELETE_TEMP_UPDATE = 50;

    /**
     * Error while installing the update.
     */
    const ERROR_INSTALL = 60;

    /**
     * Error in simulated install.
     */
    const ERROR_SIMULATE = 70;

    /**
     * Create new instance
     *
     * @param string $tempDir
     * @param string $installDir
     * @param int    $maxExecutionTime
     */
    public function __construct($tempDir = null, $installDir = null, $maxExecutionTime = 60)
    {
        // Init logger
        $this->_log = new Logger('auto-update');
        $this->_log->pushHandler(new NullHandler());

        $this->setTempDir(($tempDir !== null) ? $tempDir : __DIR__ . DIRECTORY_SEPARATOR . 'temp' . DIRECTORY_SEPARATOR);
        $this->setInstallDir(($installDir !== null) ? $installDir : __DIR__ . DIRECTORY_SEPARATOR . '..' . DIRECTORY_SEPARATOR . '..' . DIRECTORY_SEPARATOR);

        $this->_latestVersion = new version('0.0.0');
        $this->_currentVersion = new version('0.0.0');

        // Init cache
        $this->_cache = new Cache(new NotCache());

        ini_set('max_execution_time', $maxExecutionTime);
    }

    /**
     * Set the temporary download directory.
     *
     * @param string $dir
     * @return $this|void
     */
    public function setTempDir($dir)
    {
        $dir = $this->addTrailingSlash($dir);

        if (!is_dir($dir)) {
            $this->_log->addDebug(sprintf('Creating new temporary directory "%s"', $dir));

            if (!mkdir($dir, 0755, true)) {
                $this->_log->addCritical(sprintf('Could not create temporary directory "%s"', $dir));

                return;
            }
        }

        $this->_tempDir = $dir;

        return $this;
    }

    /**
     * Set the install directory.
     *
     * @param string $dir
     * @return $this|void
     */
    public function setInstallDir($dir)
    {
        $dir = $this->addTrailingSlash($dir);

        if (!is_dir($dir)) {
            $this->_log->addDebug(sprintf('Creating new install directory "%s"', $dir));

            if (!mkdir($dir, 0755, true)) {
                $this->_log->addCritical(sprintf('Could not create install directory "%s"', $dir));

                return;
            }
        }

        $this->_installDir = $dir;

        return $this;
    }

    /**
     * Set the update filename.
     *
     * @param string $updateFile
     * @return $this
     */
    public function setUpdateFile($updateFile)
    {
        $this->_updateFile = $updateFile;

        return $this;
    }

    /**
     * Set the update filename.
     *
     * @param string $updateUrl
     * @return $this
     */
    public function setUpdateUrl($updateUrl)
    {
        $this->_updateUrl = $updateUrl;

        return $this;
    }

    /**
     * Set the update branch.
     *
     * @param string branch
     * @return $this
     */
    public function setBranch($branch)
    {
        $this->_branch = $branch;

        return $this;
    }

    /**
     * Set the cache component.
     *
     * @param Desarrolla2\Cache\Adapter\AdapterInterface $adapter See https://github.com/desarrolla2/Cache
     * @param int $ttl Time to live in seconds
     * @return $this
     */
    public function setCache($adapter, $ttl = 3600)
    {
        $adapter->setOption('ttl', $ttl);
        $this->_cache = new Cache($adapter);

        return $this;
    }

    /**
     * Set the version of the current installed software.
     *
     * @param string $currentVersion
     *
     * @return bool
     */
    public function setCurrentVersion($currentVersion)
    {
        $version = new version($currentVersion);
        if ($version->valid() === null) {
            $this->_log->addError(sprintf('Invalid current version "%s"', $currentVersion));

            return false;
        }

        $this->_currentVersion = $version;

        return $this;
    }

    /**
     * Set authentication
     * @param $username
     * @param $password
     */
    public function setBasicAuth($username, $password)
    {
        $this->_username = $username;
        $this->_password = $password;
    }

    /**
     * Set authentication in update method of users and password exist
     * @return null|resource
     */
    private function _useBasicAuth()
    {
        if ($this->_username && $this->_password) {
            return stream_context_create(array(
                'http' => array(
                    'header' => "Authorization: Basic " . base64_encode("$this->_username:$this->_password")
                )
            ));
        }

        return null;
    }

    /**
     * Add a new logging handler.
     *
     * @param \Monolog\Handler\HandlerInterface|Monolog\Handler\HandlerInterface $handler See https://github.com/Seldaek/monolog
     * @return $this
     */
    public function addLogHandler(\Monolog\Handler\HandlerInterface $handler)
    {
        $this->_log->pushHandler($handler);

        return $this;
    }

    /**
     * Get the name of the latest version.
     *
     * @return vierbergenlars\SemVer\version
     */
    public function getLatestVersion()
    {
        return $this->_latestVersion;
    }

    /**
     * Get an array of versions which will be installed.
     *
     * @return array
     */
    public function getVersionsToUpdate()
    {
        return array_map(function ($update) {
            return $update['version'];
        }, $this->_updates);
    }

    /**
     * Get the results of the last simulation.
     *
     * @return array
     */
    public function getSimulationResults()
    {
        return $this->_simulationResults;
    }

    /**
     * Remove directory recursively.
     *
     * @param string $dir
     *
     * @return void
     */
    private function _removeDir($dir)
    {
        $this->_log->addDebug(sprintf('Remove directory "%s"', $dir));

        if (!is_dir($dir)) {
            $this->_log->addWarning(sprintf('"%s" is not a directory!', $dir));

            return false;
        }

        $objects = array_diff(scandir($dir), array('.', '..'));
        foreach ($objects as $object) {
            if (is_dir($dir . DIRECTORY_SEPARATOR . $object))
                $this->_removeDir($dir . DIRECTORY_SEPARATOR . $object);
            else
                unlink($dir . DIRECTORY_SEPARATOR . $object);
        }

        return rmdir($dir);
    }

    /**
     * Check for a new version
     *
     * @return int|bool
     *         true: New version is available
     *         false: Error while checking for update
     *         int: Status code (i.e. AutoUpdate::NO_UPDATE_AVAILABLE)
     */
    public function checkUpdate()
    {
        $this->_log->addNotice('Checking for a new update...');

        // Reset previous updates
        $this->_latestVersion = new version('0.0.0');
        $this->_updates = [];

        $versions = $this->_cache->get('update-versions');

        // Create absolute url to update file
        $updateFile = $this->_updateUrl . '/' . $this->_updateFile;
        if (!empty($this->_branch))
            $updateFile .= '.' . $this->_branch;

        // Check if cache is empty
        if ($versions === null || $versions === false) {
            $this->_log->addDebug(sprintf('Get new updates from %s', $updateFile));

            // Read update file from update server
            $update = @file_get_contents($updateFile, $this->_useBasicAuth());
            if ($update === false) {
                $this->_log->addInfo(sprintf('Could not download update file "%s"!', $updateFile));

                return false;
            }

            // Parse update file
            $updateFileExtension = substr(strrchr($this->_updateFile, '.'), 1);
            switch ($updateFileExtension) {
                case 'ini':
                    $versions = @parse_ini_string($update, true);
                    if (!is_array($versions)) {
                        $this->_log->addError('Unable to parse ini update file!');

                        return false;
                    }

                    $versions = array_map(function ($block) {
                        return isset($block['url']) ? $block['url'] : false;
                    }, $versions);

                    break;
                case 'json':
                    $versions = (array)@json_decode($update);
                    if (!is_array($versions)) {
                        $this->_log->addError('Unable to parse json update file!');

                        return false;
                    }

                    break;
                default:
                    $this->_log->addError(sprintf('Unknown file extension "%s"', $updateFileExtension));

                    return false;
            }

            $this->_cache->set('update-versions', $versions);
        } else {
            $this->_log->addDebug('Got updates from cache');
        }

        if (!is_array($versions)) {
            $this->_log->addError(sprintf('Could not read versions from server %s', $updateFile));

            return false;
        }

        // Check for latest version
        foreach ($versions as $versionRaw => $updateUrl) {
            $version = new version($versionRaw);
            if ($version->valid() === null) {
                $this->_log->addInfo(sprintf('Could not parse version "%s" from update server "%s"', $versionRaw, $updateFile));
                continue;
            }

            if (version::gt($version, $this->_currentVersion)) {
                if (version::gt($version, $this->_latestVersion))
                    $this->_latestVersion = $version;

                $this->_updates[] = [
                    'version' => $version,
                    'url'     => $updateUrl,
                ];
            }
        }

        // Sort versions to install
        usort($this->_updates, function ($a, $b) {
            return version::compare($a['version'], $b['version']);
        });

        if ($this->newVersionAvailable()) {
            $this->_log->addDebug(sprintf('New version "%s" available', $this->_latestVersion));

            return true;
        } else {
            $this->_log->addDebug('No new version available');

            return self::NO_UPDATE_AVAILABLE;
        }
    }

    /**
     * Check if a new version is available.
     *
     * @return bool
     */
    public function newVersionAvailable()
    {
        return version::gt($this->_latestVersion, $this->_currentVersion);
    }

    /**
     * Download the update
     *
     * @param string $updateUrl Url where to download from
     * @param string $updateFile Path where to save the download
     *
     * @return bool
     */
    protected function _downloadUpdate($updateUrl, $updateFile)
    {
        $this->_log->addInfo(sprintf('Downloading update "%s" to "%s"', $updateUrl, $updateFile));
        $update = @file_get_contents($updateUrl, $this->_useBasicAuth());

        if ($update === false) {
            $this->_log->addError(sprintf('Could not download update "%s"!', $updateUrl));

            return false;
        }

        $handle = fopen($updateFile, 'w');

        if (!$handle) {
            $this->_log->addError(sprintf('Could not open file handle to save update to "%s"!', $updateFile));

            return false;
        }

        if (!fwrite($handle, $update)) {
            $this->_log->addError(sprintf('Could not write update to file "%s"!', $updateFile));
            fclose($handle);

            return false;
        }

        fclose($handle);

        return true;
    }

    /**
     * Simulate update process.
     *
     * @param string $updateFile
     *
     * @return bool
     */
    protected function _simulateInstall($updateFile)
    {
        $this->_log->addNotice('[SIMULATE] Install new version');
        clearstatcache();

        // Check if zip file could be opened
        $zip = zip_open($updateFile);
        if (!is_resource($zip)) {
            $this->_log->addError(sprintf('Could not open zip file "%s", error: %d', $updateFile, $zip));

            return false;
        }

        $i = -1;
        $files = [];
        $simulateSuccess = true;

        while ($file = zip_read($zip)) {
            $i++;

            $filename = zip_entry_name($file);
            $foldername = $this->_installDir . dirname($filename);
            $absoluteFilename = $this->_installDir . $filename;

            $files[$i] = [
                'filename'          => $filename,
                'foldername'        => $foldername,
                'absolute_filename' => $absoluteFilename,
            ];

            $this->_log->addDebug(sprintf('[SIMULATE] Updating file "%s"', $filename));

            // Check if parent directory is writable
            if (!is_dir($foldername)) {
                mkdir($foldername);
                $this->_log->addDebug(sprintf('[SIMULATE] Create directory "%s"', $foldername));
                $files[$i]['parent_folder_exists'] = false;

                $parent = dirname($foldername);
                if (!is_writable($parent)) {
                    $files[$i]['parent_folder_writable'] = false;

                    $simulateSuccess = false;
                    $this->_log->addWarning(sprintf('[SIMULATE] Directory "%s" has to be writeable!', $parent));
                } else {
                    $files[$i]['parent_folder_writable'] = true;
                }
            }

            // Skip if entry is a directory
            if (substr($filename, -1, 1) == DIRECTORY_SEPARATOR)
                continue;

            // Read file contents from archive
            $contents = zip_entry_read($file, zip_entry_filesize($file));
            if ($contents === false) {
                $files[$i]['extractable'] = false;

                $simulateSuccess = false;
                $this->_log->addWarning(sprintf('[SIMULATE] Coud not read contents of file "%s" from zip file!', $filename));
            }

            // Write to file
            if (file_exists($absoluteFilename)) {
                $files[$i]['file_exists'] = true;
                if (!is_writable($absoluteFilename)) {
                    $files[$i]['file_writable'] = false;

                    $simulateSuccess = false;
                    $this->_log->addWarning(sprintf('[SIMULATE] Could not overwrite "%s"!', $absoluteFilename));
                }
            } else {
                $files[$i]['file_exists'] = false;

                if (is_dir($foldername)) {
                    if (!is_writable($foldername)) {
                        $files[$i]['file_writable'] = false;

                        $simulateSuccess = false;
                        $this->_log->addWarning(sprintf('[SIMULATE] The file "%s" could not be created!', $absoluteFilename));
                    } else {
                        $files[$i]['file_writable'] = true;
                    }
                } else {
                    $files[$i]['file_writable'] = true;

                    $this->_log->addDebug(sprintf('[SIMULATE] The file "%s" could be created', $absoluteFilename));
                }
            }

            if ($filename == $this->updateScriptName) {
                $this->_log->addDebug(sprintf('[SIMULATE] Update script "%s" found', $absoluteFilename));
                $files[$i]['update_script'] = true;
            } else {
                $files[$i]['update_script'] = false;
            }
        }

        $this->_simulationResults = $files;

        return $simulateSuccess;
    }

    /**
     * Install update.
     *
     * @param string $updateFile Path to the update file
     * @param bool   $simulateInstall Check for directory and file permissions before copying files
     *
     * @return bool
     */
    protected function _install($updateFile, $simulateInstall, $version)
    {
        $this->_log->addNotice(sprintf('Trying to install update "%s"', $updateFile));

        // Check if install should be simulated
        if ($simulateInstall && !$this->_simulateInstall($updateFile)) {
            $this->_log->addCritical('Simulation of update process failed!');

            return self::ERROR_SIMULATE;
        }

        clearstatcache();

        // Check if zip file could be opened
        $zip = zip_open($updateFile);
        if (!is_resource($zip)) {
            $this->_log->addError(sprintf('Could not open zip file "%s", error: %d', $updateFile, $zip));

            return false;
        }

        // Read every file from archive
        while ($file = zip_read($zip)) {
            $filename = zip_entry_name($file);
            $foldername = $this->_installDir . dirname($filename);
            $absoluteFilename = $this->_installDir . $filename;

            $this->_log->addDebug(sprintf('Updating file "%s"', $filename));

            if (!is_dir($foldername)) {
                if (!mkdir($foldername, $this->dirPermissions, true)) {
                    $this->_log->addError(sprintf('Directory "%s" has to be writeable!', $parent));

                    return false;
                }
            }

            // Skip if entry is a directory
            if (substr($filename, -1, 1) == DIRECTORY_SEPARATOR)
                continue;

            // Read file contents from archive
            $contents = zip_entry_read($file, zip_entry_filesize($file));

            if ($contents === false) {
                $this->_log->addError(sprintf('Coud not read zip entry "%s"', $file));
                continue;
            }

            // Write to file
            if (file_exists($absoluteFilename)) {
                if (!is_writable($absoluteFilename)) {
                    $this->_log->addError('Could not overwrite "%s"!', $absoluteFilename);

                    zip_close($zip);

                    return false;
                }
            } else {
                // touch will fail if PHP is not the owner of the file, and file_put_contents is faster than touch.
                if (file_put_contents($absoluteFilename, '') === false) {
                    $this->_log->addError(sprintf('[SIMULATE] The file "%s" could not be created!', $absoluteFilename));
                    zip_close($zip);

                    return false;
                }

                $this->_log->addDebug(sprintf('File "%s" created', $absoluteFilename));
            }

            $updateHandle = @fopen($absoluteFilename, 'w');

            if (!$updateHandle) {
                $this->_log->addError(sprintf('Could not open file "%s"!', $absoluteFilename));
                zip_close($zip);

                return false;
            }

<<<<<<< HEAD
            if (fwrite($updateHandle, $contents) === false) {
                $this->_log->addError(sprintf('Could not write to file "%s"!', $absoluteFilename));
                zip_close($zip);
=======

            if (!fwrite($updateHandle, $contents)) {
                if (zip_entry_filesize($file) == 0) {
                    if (!file_put_contents($absoluteFilename , chr(0)  )) {
>>>>>>> 11f0b3f3

                        $this->_log->addError(sprintf('Could not write to file "%s"!', $absoluteFilename));
                        zip_close($zip);
                        return false;
                    }
                }
                else
                {
                        $this->_log->addError(sprintf('Could not write to file "%s"!', $absoluteFilename));
                        zip_close($zip);
                        return false;
                }
            }

            fclose($updateHandle);

            //If file is a update script, include
            if ($filename == $this->updateScriptName) {
                $this->_log->addDebug(sprintf('Try to include update script "%s"', $absoluteFilename));
                require($absoluteFilename);

                $this->_log->addInfo(sprintf('Update script "%s" included!', $absoluteFilename));
                if (!unlink($absoluteFilename)) {
                    $this->_log->addWarning(sprintf('Could not delete update script "%s"!', $absoluteFilename));
                }
            }
        }

        zip_close($zip);

        // TODO
        $this->_log->addNotice(sprintf('Update "%s" successfully installed', $version));

        return true;
    }


    /**
     * Update to the latest version
     *
     * @param bool $simulateInstall Check for directory and file permissions before copying files (Default: true)
     * @param bool $deleteDownload Delete download after update (Default: true)
     *
     * @return mixed integer|bool
     */
    public function update($simulateInstall = true, $deleteDownload = true)
    {
        $this->_log->addInfo('Trying to perform update');

        // Check for latest version
        if ($this->_latestVersion === null || count($this->_updates) === 0)
            $this->checkUpdate();

        if ($this->_latestVersion === null || count($this->_updates) === 0) {
            $this->_log->addError('Could not get latest version from server!');

            return self::ERROR_VERSION_CHECK;
        }

        // Check if current version is up to date
        if (!$this->newVersionAvailable()) {
            $this->_log->addWarning('No update available!');

            return self::NO_UPDATE_AVAILABLE;
        }

        foreach ($this->_updates as $update) {
            $this->_log->addDebug(sprintf('Update to version "%s"', $update['version']));

            // Check for temp directory
            if (empty($this->_tempDir) || !is_dir($this->_tempDir) || !is_writable($this->_tempDir)) {
                $this->_log->addCritical(sprintf('Temporary directory "%s" does not exist or is not writeable!', $this->_tempDir));

                return self::ERROR_TEMP_DIR;
            }

            // Check for install directory
            if (empty($this->_installDir) || !is_dir($this->_installDir) || !is_writable($this->_installDir)) {
                $this->_log->addCritical(sprintf('Install directory "%s" does not exist or is not writeable!', $this->_installDir));

                return self::ERROR_INSTALL_DIR;
            }

            $updateFile = $this->_tempDir . $update['version'] . '.zip';

            // Download update
            if (!is_file($updateFile)) {
                if (!$this->_downloadUpdate($update['url'], $updateFile)) {
                    $this->_log->addCritical(sprintf('Failed to download update from "%s" to "%s"!', $update['url'], $updateFile));

                    return self::ERROR_DOWNLOAD_UPDATE;
                }

                $this->_log->addDebug(sprintf('Latest update downloaded to "%s"', $updateFile));
            } else {
                $this->_log->addInfo(sprintf('Latest update already downloaded to "%s"', $updateFile));
            }

            // Install update
            $result = $this->_install($updateFile, $simulateInstall, $update['version']);
            if ($result === true) {
                $this->runOnEachUpdateFinishCallbacks($update['version']);
                if ($deleteDownload) {
                    $this->_log->addDebug(sprintf('Trying to delete update file "%s" after successfull update', $updateFile));
                    if (@unlink($updateFile)) {
                        $this->_log->addInfo(sprintf('Update file "%s" deleted after successfull update', $updateFile));
                    } else {
                        $this->_log->addError(sprintf('Could not delete update file "%s" after successfull update!', $updateFile));

                        return self::ERROR_DELETE_TEMP_UPDATE;
                    }
                }
            } else {
                if ($deleteDownload) {
                    $this->_log->addDebug(sprintf('Trying to delete update file "%s" after failed update', $updateFile));
                    if (@unlink($updateFile)) {
                        $this->_log->addInfo(sprintf('Update file "%s" deleted after failed update', $updateFile));
                    } else {
                        $this->_log->addError(sprintf('Could not delete update file "%s" after failed update!', $updateFile));
                    }
                }

                return $result;
            }
        }
        $this->runOnAllUpdateFinishCallbacks($this->getVersionsToUpdate());
        return true;
    }

    /**
     * Add slash at the end of the path.
     *
     * @param string $dir
     * @return string
     */
    public function addTrailingSlash($dir)
    {
        if (substr($dir, -1) != DIRECTORY_SEPARATOR)
            $dir = $dir . DIRECTORY_SEPARATOR;

        return $dir;
    }

    /**
     * @param array $callback
     */
    public function onEachUpdateFinish($callback)
    {
        $this->onEachUpdateFinishCallbacks[] = $callback;
    }

    /**
     * @param array $callback
     */
    public function setOnAllUpdateFinishCallbacks($callback)
    {
        $this->onAllUpdateFinishCallbacks[] = $callback;
    }

    public function runOnEachUpdateFinishCallbacks($updateVersion)
    {
        foreach ($this->onEachUpdateFinishCallbacks as $callback) {
            call_user_func($callback, $updateVersion);
        }
    }

    public function runOnAllUpdateFinishCallbacks($updatedVersions)
    {
        foreach ($this->onAllUpdateFinishCallbacks as $callback) {
            call_user_func($callback, $updatedVersions);
        }
    }

}<|MERGE_RESOLUTION|>--- conflicted
+++ resolved
@@ -777,16 +777,10 @@
                 return false;
             }
 
-<<<<<<< HEAD
-            if (fwrite($updateHandle, $contents) === false) {
-                $this->_log->addError(sprintf('Could not write to file "%s"!', $absoluteFilename));
-                zip_close($zip);
-=======
 
             if (!fwrite($updateHandle, $contents)) {
                 if (zip_entry_filesize($file) == 0) {
                     if (!file_put_contents($absoluteFilename , chr(0)  )) {
->>>>>>> 11f0b3f3
 
                         $this->_log->addError(sprintf('Could not write to file "%s"!', $absoluteFilename));
                         zip_close($zip);
